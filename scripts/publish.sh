--- conflicted
+++ resolved
@@ -7,28 +7,18 @@
     CMD="echo sbt"
 fi
 
-<<<<<<< HEAD
-FULL_VERSIONS="2.11.0 2.11.1 2.11.2 2.11.4 2.11.5 2.11.6 2.11.7 2.11.8 2.11.11 2.11.12 2.12.1 2.12.2 2.12.3 2.12.4 2.12.5 2.12.6 2.13.0-M3"
-BIN_VERSIONS="2.11.12 2.12.6 2.13.0-M3"
-JVM_BIN_VERSIONS="2.10.7 2.11.12 2.12.6 2.13.0-M3"
-=======
-COMPILER_VERSIONS="2.10.2 2.10.3 2.10.4 2.10.5 2.10.6 2.10.7 2.11.0 2.11.1 2.11.2 2.11.4 2.11.5 2.11.6 2.11.7 2.11.8 2.11.11 2.11.12 2.12.0 2.12.1 2.12.2 2.12.3 2.12.4 2.12.5 2.12.6 2.13.0-M5"
-BIN_VERSIONS="2.10.7 2.11.12 2.12.6"
+COMPILER_VERSIONS="2.11.0 2.11.1 2.11.2 2.11.4 2.11.5 2.11.6 2.11.7 2.11.8 2.11.11 2.11.12 2.12.1 2.12.2 2.12.3 2.12.4 2.12.5 2.12.6 2.13.0-M5"
+BIN_VERSIONS="2.11.12 2.12.6"
 NO_TOOLS_BIN_VERSIONS="2.13.0-M5"
-CLI_VERSIONS="2.10.7 2.11.12 2.12.6"
->>>>>>> 7227f0a2
+JVM_BIN_VERSIONS="2.10.7 2.11.12 2.12.6 2.13.0-M5"
 SBT_VERSION="2.10.7"
 SBT1_VERSION="2.12.6"
 SBT1_SBTVERSION="1.0.0"
 
 COMPILER="compiler jUnitPlugin"
-<<<<<<< HEAD
 LIBS="library irJS ioJS loggingJS linkerJS testInterface jUnitRuntime"
+NO_TOOLS_LIBS="library testInterface jUnitRuntime"
 JVM_LIBS="ir io logging linker jsEnvs jsEnvsTestKit nodeJSEnv testAdapter"
-=======
-LIBS="library javalibEx ir irJS tools toolsJS jsEnvs jsEnvsTestKit testAdapter stubs testInterface jUnitRuntime"
-NO_TOOLS_LIBS="library javalibEx stubs testInterface jUnitRuntime"
->>>>>>> 7227f0a2
 
 # Publish compiler
 for v in $COMPILER_VERSIONS; do
@@ -48,15 +38,6 @@
     $CMD $ARGS
 done
 
-<<<<<<< HEAD
-# Publish JVM libraries
-for v in $JVM_BIN_VERSIONS; do
-    ARGS="++$v"
-    for p in $JVM_LIBS; do
-        ARGS="$ARGS $p/publishSigned"
-    done
-    $CMD $ARGS
-=======
 # Publish limited versions
 for v in $NO_TOOLS_BIN_VERSIONS; do
     ARGS="++$v"
@@ -66,10 +47,13 @@
     $CMD $ARGS
 done
 
-# Publish the CLI
-for v in $CLI_VERSIONS; do
-    $CMD "++$v" "cli/publishSigned"
->>>>>>> 7227f0a2
+# Publish JVM libraries
+for v in $JVM_BIN_VERSIONS; do
+    ARGS="++$v"
+    for p in $JVM_LIBS; do
+        ARGS="$ARGS $p/publishSigned"
+    done
+    $CMD $ARGS
 done
 
 # Publish sbt-plugin
