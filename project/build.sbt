--- conflicted
+++ resolved
@@ -29,15 +29,9 @@
     root / "js-envs/src/main/scala",
     root / "nodejs-env/src/main/scala",
     root / "test-adapter/src/main/scala",
-<<<<<<< HEAD
-    root / "sbt-plugin/src/main/scala",
-    root / "jsdependencies-core/src/main/scala",
-    root / "jsdependencies-sbt-plugin/src/main/scala"
-=======
     root / "test-common/src/main/scala",
     root / "sbt-plugin/src/main/scala",
     root / "sbt-plugin/src/main/scala-sbt-0.13"
->>>>>>> ecc83617
   )
 }
 
