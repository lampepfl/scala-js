--- conflicted
+++ resolved
@@ -634,101 +634,9 @@
         baseDirectory.value.getParentFile / "shared/src/main/scala"
   )
 
-<<<<<<< HEAD
   lazy val logging: Project = (project in file("logging/jvm")).settings(
       commonLoggingSettings
   )
-=======
-  lazy val tools: Project = Project(
-      id = "tools",
-      base = file("tools/jvm"),
-      settings = commonToolsSettings ++ Seq(
-          libraryDependencies ++= Seq(
-              "com.google.javascript" % "closure-compiler" % "v20190513",
-              "com.googlecode.json-simple" % "json-simple" % "1.1.1" exclude("junit", "junit"),
-              "com.novocode" % "junit-interface" % "0.9" % "test"
-          ) ++ (
-              parallelCollectionsDependencies(scalaVersion.value)
-          )
-      )
-  ).dependsOn(irProject)
-
-  lazy val toolsJS: Project = Project(
-      id = "toolsJS",
-      base = file("tools/js"),
-      settings = myScalaJSSettings ++ commonToolsSettings ++ Seq(
-          crossVersion := ScalaJSCrossVersion.binary,
-
-          /* We need RuntimeClassNameMapper.custom() in QuickLinker
-           * TODO Remove this in 1.x.
-           */
-          scalacOptions in Test -= "-Xfatal-warnings",
-
-          resourceGenerators in Test += Def.task {
-            val base = (resourceManaged in Compile).value
-            IO.createDirectory(base)
-            val outFile = base / "js-test-definitions.js"
-
-            val testDefinitions = {
-              org.scalajs.build.HTMLRunnerTemplateAccess.renderTestDefinitions(
-                  (loadedTestFrameworks in testSuite in Test).value,
-                  (definedTests in testSuite in Test).value)
-            }
-
-            IO.write(outFile, testDefinitions)
-            Seq(outFile)
-          }.taskValue,
-
-          // Give more memory to Node.js, and deactivate source maps
-          jsEnv := {
-            new NodeJSEnv(
-                NodeJSEnv.Config()
-                  .withArgs(List("--max_old_space_size=3072"))
-                  .withSourceMap(false))
-          },
-
-          jsDependencies += ProvidedJS / "js-test-definitions.js" % "test"
-      ) ++ inConfig(Test) {
-        // Redefine test to run Node.js and link HelloWorld
-        test := {
-          val jsEnv = resolvedJSEnv.value
-          if (!jsEnv.isInstanceOf[NodeJSEnv])
-            throw new MessageOnlyException("toolsJS/test must be run with Node.js")
-
-          /* Collect IR relevant files from the classpath
-           * We assume here that the classpath is valid. This is checked by the
-           * the scalaJSIR task.
-           */
-          val cp = Attributed.data(fullClasspath.value)
-
-          // Files must be Jars, non-files must be dirs
-          val (jars, dirs) = cp.filter(_.exists).partition(_.isFile)
-          val irFiles = dirs.flatMap(dir => (dir ** "*.sjsir").get)
-
-          def seqOfStringsToJSArrayCode(strings: Seq[String]): String =
-            strings.map(s => "\"" + escapeJS(s) + "\"").mkString("[", ", ", "]")
-
-          val irPaths = {
-            val absolutePaths = (jars ++ irFiles).map(_.getAbsolutePath)
-            seqOfStringsToJSArrayCode(absolutePaths)
-          }
-
-          val mainMethods = {
-            /* Ideally we would read `scalaJSModuleInitializers in (testSuite, Test)`,
-             * but we cannot convert the ModuleInitializers to strings to be
-             * passed to the QuickLinker (because ModuleInitializer is a
-             * write-only data structure). So we have some duplication.
-             */
-            val unescapedMainMethods = List(
-                "org.scalajs.testsuite.compiler.ModuleInitializerInNoConfiguration.main",
-                "org.scalajs.testsuite.compiler.ModuleInitializerInTestConfiguration.main2",
-                "org.scalajs.testsuite.compiler.ModuleInitializerInTestConfiguration.main1",
-                "org.scalajs.testsuite.compiler.ModuleInitializerInTestConfiguration.mainArgs1()",
-                "org.scalajs.testsuite.compiler.ModuleInitializerInTestConfiguration.mainArgs2(foo,bar)"
-            )
-            seqOfStringsToJSArrayCode(unescapedMainMethods)
-          }
->>>>>>> aab68355
 
   lazy val loggingJS: Project = (project in file("logging/js")).enablePlugins(
       MyScalaJSPlugin
@@ -768,7 +676,7 @@
   lazy val linker: Project = (project in file("linker/jvm")).settings(
       commonLinkerSettings,
       libraryDependencies ++= Seq(
-          "com.google.javascript" % "closure-compiler" % "v20190415",
+          "com.google.javascript" % "closure-compiler" % "v20190513",
           "com.novocode" % "junit-interface" % "0.9" % "test"
       ) ++ (
           parallelCollectionsDependencies(scalaVersion.value)
@@ -1783,37 +1691,11 @@
             .call()
         }
 
-<<<<<<< HEAD
         // Checkout proper ref. We do this anyway so we fail if
         // something is wrong
         val git = Git.open(trgDir)
         s.log.info(s"Checking out Scala source version $ver")
         git.checkout().setName(s"v$ver").call()
-=======
-          libraryDependencies ++= {
-            if (shouldPartest.value) {
-              Seq(
-                  "org.scala-sbt" % "sbt" % sbtVersion.value,
-                  {
-                    val v = scalaVersion.value
-                    if (v == "2.11.0" || v == "2.11.1" || v == "2.11.2")
-                      "org.scala-lang.modules" %% "scala-partest" % "1.0.13"
-                    else if (v.startsWith("2.11."))
-                      "org.scala-lang.modules" %% "scala-partest" % "1.0.16"
-                    else
-                      "org.scala-lang.modules" %% "scala-partest" % "1.1.4"
-                  },
-                  "com.google.javascript" % "closure-compiler" % "v20190513",
-                  "org.mozilla" % "rhino" % "1.7.6",
-                  "com.googlecode.json-simple" % "json-simple" % "1.1.1" exclude("junit", "junit")
-              ) ++ (
-                  parallelCollectionsDependencies(scalaVersion.value)
-              )
-            } else {
-              Seq()
-            }
-          },
->>>>>>> aab68355
 
         trgDir
       },
