--- conflicted
+++ resolved
@@ -810,7 +810,6 @@
     }
   }
 
-<<<<<<< HEAD
   lazy val javalanglib: Project = project.enablePlugins(
       MyScalaJSPlugin
   ).settings(
@@ -822,6 +821,15 @@
       ensureSAMSupportSetting,
       noClassFilesSettings,
 
+      /* When writing code in the java.lang package, references to things
+       * like `Boolean` or `Double` refer to `j.l.Boolean` or `j.l.Double`.
+       * Usually this is not what we want (we want the primitive types
+       * instead), but the implicits available in `Predef` hide mistakes by
+       * introducing boxing and unboxing where required. The `-Yno-predef`
+       * flag prevents these mistakes from happening.
+       */
+      scalacOptions += "-Yno-predef",
+
       resourceGenerators in Compile += Def.task {
         val output = (resourceManaged in Compile).value / "java/lang/Object.sjsir"
         val data = JavaLangObject.irBytes
@@ -833,38 +841,6 @@
         Seq(output)
       }.taskValue,
       scalaJSExternalCompileSettings
-=======
-  lazy val javalanglib: Project = Project(
-      id = "javalanglib",
-      base = file("javalanglib"),
-      settings = (
-          commonSettings ++ myScalaJSSettings ++ fatalWarningsSettings
-      ) ++ Seq(
-          name := "java.lang library for Scala.js",
-          publishArtifact in Compile := false,
-          delambdafySetting,
-          noClassFilesSettings,
-
-          /* When writing code in the java.lang package, references to things
-           * like `Boolean` or `Double` refer to `j.l.Boolean` or `j.l.Double`.
-           * Usually this is not what we want (we want the primitive types
-           * instead), but the implicits available in `Predef` hide mistakes by
-           * introducing boxing and unboxing where required. The `-Yno-predef`
-           * flag prevents these mistakes from happening.
-           */
-          scalacOptions += "-Yno-predef",
-
-          resourceGenerators in Compile += Def.task {
-            val base = (resourceManaged in Compile).value
-            Seq(
-                serializeHardcodedIR(base, JavaLangObject.InfoAndTree),
-                serializeHardcodedIR(base, JavaLangString.InfoAndTree)
-            )
-          }.taskValue
-      ) ++ (
-          scalaJSExternalCompileSettings
-      )
->>>>>>> 5f8ba2a0
   ).withScalaJSCompiler.dependsOnLibraryNoJar
 
   lazy val javalib: Project = project.enablePlugins(
@@ -1330,7 +1306,7 @@
       // To support calls to static methods in interfaces
       scalacOptions in Test ++= {
         /* Starting from 2.11.12, scalac refuses to emit calls to static methods
-         * in interfaces unless the -target:jvm-1.8 flag is given. 
+         * in interfaces unless the -target:jvm-1.8 flag is given.
          * scalac 2.12+ emits JVM 8 bytecode by default, of course, so it is not
          * needed for later versions.
          */
