--- conflicted
+++ resolved
@@ -533,22 +533,11 @@
       testOptions += Tests.Argument(TestFrameworks.JUnit, "-v", "-a", "-s")
   )
 
-<<<<<<< HEAD
   lazy val irProject: Project = Project(id = "ir", base = file("ir")).settings(
       commonIrProjectSettings,
       libraryDependencies +=
         "com.novocode" % "junit-interface" % "0.9" % "test"
-  )
-=======
-  lazy val irProject: Project = Project(
-      id = "ir",
-      base = file("ir"),
-      settings = commonIrProjectSettings ++ Seq(
-          libraryDependencies +=
-            "com.novocode" % "junit-interface" % "0.9" % "test"
-      )
   ).enableScalastyleInSharedSources
->>>>>>> d5d1fbe5
 
   lazy val irProjectJS: Project = Project(
       id = "irJS", base = file("ir/.js")
@@ -562,13 +551,8 @@
       unmanagedSourceDirectories in Test +=
         (scalaSource in Test in irProject).value
   ).withScalaJSCompiler.withScalaJSJUnitPlugin.dependsOn(
-<<<<<<< HEAD
       library, jUnitRuntime % "test"
-  )
-=======
-      javalibEx, jUnitRuntime % "test"
   ).enableScalastyleInSharedSources
->>>>>>> d5d1fbe5
 
   lazy val compiler: Project = project.settings(
       commonSettings,
@@ -654,7 +638,6 @@
       commonToolsSettings,
       crossVersion := ScalaJSCrossVersion.binary,
 
-<<<<<<< HEAD
       scalaJSModuleKind in Test :=
         org.scalajs.core.tools.linker.backend.ModuleKind.CommonJSModule,
 
@@ -676,27 +659,15 @@
       testSuiteJSExecutionFilesSetting,
 
       // Give more memory to Node.js, and deactivate source maps
-      jsEnv := new NodeJSEnv(args = Seq("--max_old_space_size=3072")).withSourceMap(false),
+      jsEnv := {
+        new NodeJSEnv(
+            NodeJSEnv.Config()
+              .withArgs(List("--max_old_space_size=3072"))
+              .withSourceMap(false))
+      },
 
       inConfig(Test) {
         // Redefine test to perform the bootstrap test
-=======
-            IO.write(outFile, testDefinitions)
-            Seq(outFile)
-          }.taskValue,
-
-          // Give more memory to Node.js, and deactivate source maps
-          jsEnv := {
-            new NodeJSEnv(
-                NodeJSEnv.Config()
-                  .withArgs(List("--max_old_space_size=3072"))
-                  .withSourceMap(false))
-          },
-
-          jsDependencies += ProvidedJS / "js-test-definitions.js" % "test"
-      ) ++ inConfig(Test) {
-        // Redefine test to run Node.js and link HelloWorld
->>>>>>> d5d1fbe5
         test := {
           if (!jsEnv.value.isInstanceOf[NodeJSEnv])
             throw new MessageOnlyException("toolsJS/test must be run with Node.js")
@@ -778,9 +749,8 @@
         }
       }
   ).withScalaJSCompiler.dependsOn(
-<<<<<<< HEAD
       library, irProjectJS, jUnitRuntime % "test"
-  )
+  ).enableScalastyleInSharedSources
 
   lazy val jsEnvs: Project = (project in file("js-envs")).settings(
       commonSettings,
@@ -789,25 +759,6 @@
       name := "Scala.js JS Envs",
       previousArtifactSetting,
       mimaBinaryIssueFilters ++= BinaryIncompatibilities.JSEnvs
-=======
-      javalibEx, testSuite % "test->test", irProjectJS
-  ).enableScalastyleInSharedSources
-
-  lazy val jsEnvs: Project = Project(
-      id = "jsEnvs",
-      base = file("js-envs"),
-      settings = (
-          commonSettings ++ publishSettings ++ fatalWarningsSettings
-      ) ++ Seq(
-          name := "Scala.js JS Envs",
-          libraryDependencies ++= Seq(
-              "io.apigee" % "rhino" % "1.7R5pre4",
-              "org.webjars" % "envjs" % "1.2"
-          ) ++ ScalaJSPluginInternal.phantomJSJettyModules.map(_ % "provided"),
-          previousArtifactSetting,
-          mimaBinaryIssueFilters ++= BinaryIncompatibilities.JSEnvs
-      )
->>>>>>> d5d1fbe5
   ).dependsOn(tools)
 
   lazy val jsEnvsTestKit: Project = (project in file("js-envs-test-kit")).settings(
@@ -1568,42 +1519,6 @@
             sourceFiles.filterNot(_.getName.endsWith("Require211.scala"))
           else
             sourceFiles
-<<<<<<< HEAD
-=======
-          }
-        },
-
-        // Module initializers. Duplicated in toolsJS/test
-        scalaJSModuleInitializers += {
-          ModuleInitializer.mainMethod(
-              "org.scalajs.testsuite.compiler.ModuleInitializerInNoConfiguration",
-              "main")
-        },
-        scalaJSModuleInitializers in Compile += {
-          ModuleInitializer.mainMethod(
-              "org.scalajs.testsuite.compiler.ModuleInitializerInCompileConfiguration",
-              "main")
-        },
-        scalaJSModuleInitializers in Test += {
-          ModuleInitializer.mainMethod(
-              "org.scalajs.testsuite.compiler.ModuleInitializerInTestConfiguration",
-              "main2")
-        },
-        scalaJSModuleInitializers in Test += {
-          ModuleInitializer.mainMethod(
-              "org.scalajs.testsuite.compiler.ModuleInitializerInTestConfiguration",
-              "main1")
-        },
-        scalaJSModuleInitializers in Test += {
-          ModuleInitializer.mainMethodWithArgs(
-              "org.scalajs.testsuite.compiler.ModuleInitializerInTestConfiguration",
-              "mainArgs1")
-        },
-        scalaJSModuleInitializers in Test += {
-          ModuleInitializer.mainMethodWithArgs(
-              "org.scalajs.testsuite.compiler.ModuleInitializerInTestConfiguration",
-              "mainArgs2", List("foo", "bar"))
->>>>>>> d5d1fbe5
         }
 
         sourceFiles1
@@ -1630,16 +1545,21 @@
             "org.scalajs.testsuite.compiler.ModuleInitializerInTestConfiguration",
             "main1")
       },
+      scalaJSModuleInitializers in Test += {
+        ModuleInitializer.mainMethodWithArgs(
+            "org.scalajs.testsuite.compiler.ModuleInitializerInTestConfiguration",
+            "mainArgs1")
+      },
+      scalaJSModuleInitializers in Test += {
+        ModuleInitializer.mainMethodWithArgs(
+            "org.scalajs.testsuite.compiler.ModuleInitializerInTestConfiguration",
+            "mainArgs2", List("foo", "bar"))
+      },
 
       testSuiteTestHtmlSetting
   ).withScalaJSCompiler.withScalaJSJUnitPlugin.dependsOn(
-<<<<<<< HEAD
       library, jUnitRuntime
-  )
-=======
-    library, jUnitRuntime
   ).enableScalastyleInSharedSources
->>>>>>> d5d1fbe5
 
   lazy val testSuiteJVM: Project = (project in file("test-suite/jvm")).settings(
       commonSettings,
@@ -1648,12 +1568,7 @@
 
       libraryDependencies +=
         "com.novocode" % "junit-interface" % "0.11" % "test"
-<<<<<<< HEAD
-  )
-=======
-    )
   ).enableScalastyleInSharedSources
->>>>>>> d5d1fbe5
 
   /* Additional test suite, for tests that should not be part of the normal
    * test suite for various reasons. The most common reason is that the tests
