--- conflicted
+++ resolved
@@ -1,9 +1,4 @@
 package scala.scalajs.js
-
-<<<<<<< HEAD
-/** Base class for top-level, entry point main objects.
-=======
-import annotation.{JSExport, JSExportDescendentObjects}
 
 /** Base class for top-level, entry point main objects (softly deprecated).
  *
@@ -11,19 +6,13 @@
  *  deprecated: it is not recommended to use it in new code, but it does not
  *  cause a deprecation warning (yet). Prefer using a standard main method (see
  *  below).
->>>>>>> d5d1fbe5
  *
  *  [[JSApp]] is typically used to mark the entry point of a Scala.js
  *  application. As such, the sbt plugin also recognizes top-level objects
-<<<<<<< HEAD
  *  extending [[JSApp]]. It allows to run their [[main]] method with `sbt run`.
  *
  *  To execute the [[main]] method immediately when your Scala.js file is
  *  loaded, use the `scalaJSUseMainModuleInitializer` setting in the sbt plugin.
-=======
- *  extending [[JSApp]]. It allows to run their [[main]] method with `sbt run`,
- *  and can also generate a tiny JavaScript launcher snippet executing the
- *  [[main]] method of one specific [[JSApp]] object.
  *
  *  Starting with Scala.js 0.6.18, the sbt plugin can also recognize "standard"
  *  `main` methods of the form
@@ -32,11 +21,6 @@
  *  }}}
  *  in objects, even if they do not extend `JSApp`. Such main methods are
  *  cross-platform, and should be preferred over extending `JSApp` in new code.
- *  Note however that:
- *
- *  - the sbt plugin cannot create a launcher snippet for such objects, and
- *  - these objects are not automatically exported to JavaScript.
->>>>>>> d5d1fbe5
  */
 trait JSApp {
   def main(): Unit
