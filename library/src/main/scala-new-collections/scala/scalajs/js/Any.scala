--- conflicted
+++ resolved
@@ -93,28 +93,17 @@
 
   implicit def buildFromArray[A]: BuildFrom[js.Array[_], A, js.Array[A]] = {
     @inline
-<<<<<<< HEAD
     class BuildFromArray extends BuildFrom[js.Array[_], A, js.Array[A]] {
-      def fromSpecificIterable(from: js.Array[_])(
-          it: scala.collection.Iterable[A]): js.Array[A] = {
-=======
-    class BuildFromArray extends BuildFrom[Array[_], A, Array[A]] {
-      def fromSpecific(from: Array[_])(
-          it: scala.collection.IterableOnce[A]): Array[A] = {
->>>>>>> 8cd6367b
+      def fromSpecific(from: js.Array[_])(
+          it: scala.collection.IterableOnce[A]): js.Array[A] = {
         val b = newBuilder(from)
         b.sizeHint(it)
         b ++= it
         b.result()
       }
 
-<<<<<<< HEAD
       def newBuilder(from: js.Array[_]): mutable.Builder[A, js.Array[A]] =
-        new js.ArrayOps[A]
-=======
-      def newBuilder(from: Array[_]): mutable.Builder[A, Array[A]] =
         new ArrayBuilder[A]()
->>>>>>> 8cd6367b
     }
 
     new BuildFromArray
@@ -263,13 +252,9 @@
   }
 }
 
-<<<<<<< HEAD
 sealed trait LowPrioAnyImplicits extends LowestPrioAnyImplicits {
   this: js.Any.type =>
 
-=======
-trait LowPrioAnyImplicits extends LowestPrioAnyImplicits {
->>>>>>> 8cd6367b
   implicit def wrapArray[A](array: js.Array[A]): js.WrappedArray[A] =
     new js.WrappedArray(array)
   implicit def wrapDictionary[A](dict: js.Dictionary[A]): js.WrappedDictionary[A] =
@@ -277,13 +262,10 @@
 }
 
 sealed trait LowestPrioAnyImplicits {
-<<<<<<< HEAD
   this: js.Any.type =>
 
-=======
   implicit def arrayAsIterable[A](array: js.Array[_ <: A]): scala.collection.Iterable[A] =
     new js.WrappedArray(array)
->>>>>>> 8cd6367b
   implicit def iterableOps[A](iterable: js.Iterable[A]): js.IterableOps[A] =
     new js.IterableOps(iterable)
 }