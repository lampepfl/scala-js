/*
 * Scala.js (https://www.scala-js.org/)
 *
 * Copyright EPFL.
 *
 * Licensed under Apache License 2.0
 * (https://www.apache.org/licenses/LICENSE-2.0).
 *
 * See the NOTICE file distributed with this work for
 * additional information regarding copyright ownership.
 */

package org.scalajs.junit.plugin

import scala.language.reflectiveCalls

import scala.annotation.tailrec

import scala.reflect.internal.Flags
import scala.tools.nsc._
import scala.tools.nsc.plugins.{
  Plugin => NscPlugin, PluginComponent => NscPluginComponent
}

/** The Scala.js JUnit plugin replaces reflection based test lookup.
 *
 *  For each JUnit test `my.pkg.X`, it generates a bootstrapper module/object
 *  `my.pkg.X\$scalajs\$junit\$bootstrapper` implementing
 *  `org.scalajs.junit.Bootstrapper`.
 *
 *  The test runner uses these objects to obtain test metadata and dispatch to
 *  relevant methods.
 */
class ScalaJSJUnitPlugin(val global: Global) extends NscPlugin {

  val name: String = "Scala.js JUnit plugin"

  val components: List[NscPluginComponent] =
    List(ScalaJSJUnitPluginComponent)

  val description: String = "Makes JUnit test classes invokable in Scala.js"

  object ScalaJSJUnitPluginComponent
      extends plugins.PluginComponent with transform.Transform
      with CompatComponent {

    val global: Global = ScalaJSJUnitPlugin.this.global
    import global._
<<<<<<< HEAD
    import definitions._
    import rootMirror.getRequiredClass
=======
    import definitions.ObjectClass
>>>>>>> 2d1dbe3f

    val phaseName: String = "junit-inject"
    val runsAfter: List[String] = List("mixin")
    override val runsBefore: List[String] = List("jscode")

    protected def newTransformer(unit: CompilationUnit): Transformer =
      new ScalaJSJUnitPluginTransformer

    private object JUnitAnnots {
      val Test = getRequiredClass("org.junit.Test")
      val Before = getRequiredClass("org.junit.Before")
      val After = getRequiredClass("org.junit.After")
      val BeforeClass = getRequiredClass("org.junit.BeforeClass")
      val AfterClass = getRequiredClass("org.junit.AfterClass")
      val Ignore = getRequiredClass("org.junit.Ignore")
    }

    private object Names {
      val beforeClass = newTermName("beforeClass")
      val afterClass = newTermName("afterClass")
      val before = newTermName("before")
      val after = newTermName("after")
      val tests = newTermName("tests")
      val invokeTest = newTermName("invokeTest")
      val newInstance = newTermName("newInstance")

      val instance = newTermName("instance")
      val name = newTermName("name")
    }

    private lazy val BootstrapperClass =
      getRequiredClass("org.scalajs.junit.Bootstrapper")

    private lazy val TestMetadataClass =
      getRequiredClass("org.scalajs.junit.TestMetadata")

    class ScalaJSJUnitPluginTransformer extends Transformer {
      override def transform(tree: Tree): Tree = tree match {
        case tree: PackageDef =>
          @tailrec
          def hasTests(sym: Symbol): Boolean = {
            sym.info.members.exists(m => m.isMethod && m.hasAnnotation(JUnitAnnots.Test)) ||
            sym.superClass.exists && hasTests(sym.superClass)
          }

          def isTest(sym: Symbol) = {
            sym.isClass &&
            !sym.isModuleClass &&
            !sym.isAbstract &&
            !sym.isTrait &&
            hasTests(sym)
          }

<<<<<<< HEAD
          val bootstrappers = tree.stats.collect {
            case clDef: ClassDef if isTest(clDef.symbol) =>
              genBootstrapper(clDef.symbol.asClass)
          }
=======
          val newStats = (tree.stats.map(transform).iterator ++ bootstrappers).toList

          treeCopy.PackageDef(tree: Tree, tree.pid, newStats)

        case _ =>
          super.transform(tree)
      }

      def mkBootstrapperClass(clazz: ClassDef, modDefOption: Option[ClassDef]): ClassDef = {
        // Create the module and its module class, and enter them in their owner's scope
        val bootName = newTypeName(clazz.name.toString + "$scalajs$junit$bootstrapper")
        val (moduleSym, bootSym) = clazz.symbol.owner.newModuleAndClassSymbol(bootName, clazz.pos, 0L)
        val bootInfo =
          ClassInfoType(List(definitions.ObjectTpe, jUnitTestMetadataType), newScope, bootSym)
        bootSym.setInfo(bootInfo)
        moduleSym.setInfoAndEnter(bootSym.toTypeConstructor)
        bootSym.owner.info.decls.enter(bootSym)
        bootSym.sourceModule.info

        // Generate the Trees of the members
        val constructorDef = genConstructor(bootSym)
        val getJUnitMetadataDef = mkGetJUnitMetadataDef(clazz.symbol,
            modDefOption.map(_.symbol))
        val newInstanceDef = genNewInstanceDef(clazz.symbol, bootSym)
        val invokeJUnitMethodDef = {
          val annotatedMethods = modDefOption.fold(List.empty[MethodSymbol]) { mod =>
            jUnitAnnotatedMethods(mod.symbol.asClass)
          }
          mkInvokeJUnitMethodOnModuleDef(annotatedMethods, bootSym,
              modDefOption.map(_.symbol))
        }
        val invokeJUnitMethodOnInstanceDef = {
          val annotatedMethods = jUnitAnnotatedMethods(clazz.symbol.asClass)
          mkInvokeJUnitMethodOnInstanceDef(annotatedMethods, bootSym,
              clazz.symbol)
        }

        // Enter the member symbols into the module class' scope
        val decls = bootSym.info.decls
        decls.enter(getJUnitMetadataDef.symbol)
        decls.enter(newInstanceDef.symbol)
        decls.enter(invokeJUnitMethodDef.symbol)
        decls.enter(invokeJUnitMethodOnInstanceDef.symbol)

        // Build the ClassDef
        val bootBody = {
          List(constructorDef, getJUnitMetadataDef, newInstanceDef,
              invokeJUnitMethodDef, invokeJUnitMethodOnInstanceDef)
        }
        val bootParents = List(
          TypeTree(definitions.ObjectTpe),
          TypeTree(jUnitTestMetadataType)
        )
        val bootImpl =
          treeCopy.Template(clazz.impl, bootParents, clazz.impl.self, bootBody)

        val bootClazz = gen.mkClassDef(Modifiers(Flags.MODULE),
            bootName, Nil, bootImpl)
        bootClazz.setSymbol(bootSym)
>>>>>>> 2d1dbe3f

          val newStats = tree.stats.map(transform) ++ bootstrappers
          treeCopy.PackageDef(tree, tree.pid, newStats)

        case tree =>
          super.transform(tree)
      }

<<<<<<< HEAD
      def genBootstrapper(testClass: ClassSymbol): ClassDef = {
        val bootSym = testClass.owner.newModuleClass(
            newTypeName(testClass.name.toString + "$scalajs$junit$bootstrapper"))
=======
      private def genConstructor(owner: ClassSymbol): DefDef = {
        /* The constructor body must be a Block in order not to freak out the
         * JVM back-end.
         */
        val rhs = Block(gen.mkMethodCall(
            Super(owner, tpnme.EMPTY), ObjectClass.primaryConstructor, Nil, Nil))

        val sym = owner.newClassConstructor(NoPosition)
        sym.setInfoAndEnter(MethodType(Nil, owner.tpe))
        typer.typedDefDef(newDefDef(sym, rhs)())
      }

      def jUnitAnnotatedMethods(sym: Symbol): List[MethodSymbol] = {
        sym.selfType.members.collect {
          case m: MethodSymbol if !m.isBridge && hasJUnitMethodAnnotation(m) => m
        }.toList
      }
>>>>>>> 2d1dbe3f

        val bootInfo =
          ClassInfoType(List(ObjectTpe, BootstrapperClass.toType), newScope, bootSym)

        bootSym.setInfo(bootInfo)

        val testMethods = annotatedMethods(testClass, JUnitAnnots.Test)

        val defs = List(
            genConstructor(bootSym),
            genCallOnModule(bootSym, Names.beforeClass, testClass.companionModule, JUnitAnnots.BeforeClass),
            genCallOnModule(bootSym, Names.afterClass, testClass.companionModule, JUnitAnnots.AfterClass),
            genCallOnParam(bootSym, Names.before, testClass, JUnitAnnots.Before),
            genCallOnParam(bootSym, Names.after, testClass, JUnitAnnots.After),
            genTests(bootSym, testMethods),
            genInvokeTest(bootSym, testClass, testMethods),
            genNewInstance(bootSym, testClass)
        )

        ClassDef(bootSym, defs)
      }

      private def genConstructor(owner: ClassSymbol): DefDef = {
        val rhs = gen.mkMethodCall(
            Super(owner, tpnme.EMPTY), ObjectClass.primaryConstructor, Nil, Nil)

        val sym = owner.newClassConstructor(NoPosition)
        sym.setInfoAndEnter(MethodType(Nil, owner.tpe))
        typer.typedDefDef(newDefDef(sym, rhs)())
      }

      private def genCallOnModule(owner: ClassSymbol, name: TermName, module: Symbol, annot: Symbol): DefDef = {
        val sym = owner.newMethodSymbol(name)
        sym.setInfoAndEnter(MethodType(Nil, definitions.UnitTpe))

        val calls = annotatedMethods(module, annot)
          .map(gen.mkMethodCall(Ident(module), _, Nil, Nil))
          .toList

        typer.typedDefDef(newDefDef(sym, Block(calls: _*))())
      }

      private def genCallOnParam(owner: ClassSymbol, name: TermName, testClass: Symbol, annot: Symbol): DefDef = {
        val sym = owner.newMethodSymbol(name)

        val instanceParam = sym.newValueParameter(Names.instance).setInfo(ObjectTpe)

        sym.setInfoAndEnter(MethodType(List(instanceParam), definitions.UnitTpe))

        val instance = castParam(instanceParam, testClass)
        val calls = annotatedMethods(testClass, annot)
          .map(gen.mkMethodCall(instance, _, Nil, Nil))
          .toList

        typer.typedDefDef(newDefDef(sym, Block(calls: _*))())
      }

      private def genTests(owner: ClassSymbol, tests: Scope): DefDef = {
        val sym = owner.newMethodSymbol(Names.tests)
        sym.setInfoAndEnter(MethodType(Nil,
            typeRef(NoType, ArrayClass, List(TestMetadataClass.tpe))))

        val metadata = for (test <- tests) yield {
          val reifiedAnnot = New(
              JUnitAnnots.Test, test.getAnnotation(JUnitAnnots.Test).get.args: _*)

          val name = Literal(Constant(test.name.toString))
          val ignored = Literal(Constant(test.hasAnnotation(JUnitAnnots.Ignore)))

          New(TestMetadataClass, name, ignored, reifiedAnnot)
        }

        val rhs = ArrayValue(TypeTree(TestMetadataClass.tpe), metadata.toList)

        typer.typedDefDef(newDefDef(sym, rhs)())
      }

      private def genInvokeTest(owner: ClassSymbol, testClass: Symbol, tests: Scope): DefDef = {
        val sym = owner.newMethodSymbol(Names.invokeTest)

        val instanceParam = sym.newValueParameter(Names.instance).setInfo(ObjectTpe)
        val nameParam = sym.newValueParameter(Names.name).setInfo(StringTpe)

        sym.setInfo(MethodType(List(instanceParam, nameParam), UnitTpe))

        val instance = castParam(instanceParam, testClass)
        val rhs = tests.foldRight[Tree] {
          Throw(New(typeOf[NoSuchMethodException], Ident(nameParam)))
        } { (sym, next) =>
          val cond = gen.mkMethodCall(Ident(nameParam), Object_equals, Nil,
              List(Literal(Constant(sym.name.toString))))

          val call = gen.mkMethodCall(instance, sym, Nil, Nil)

          If(cond, call, next)
        }

        typer.typedDefDef(newDefDef(sym, rhs)())
      }

      private def genNewInstance(owner: ClassSymbol, testClass: ClassSymbol): DefDef = {
        val sym = owner.newMethodSymbol(Names.newInstance)
        sym.setInfoAndEnter(MethodType(Nil, ObjectTpe))
        typer.typedDefDef(newDefDef(sym, New(testClass))())
      }

      private def castParam(param: Symbol, clazz: Symbol): Tree =
        gen.mkAsInstanceOf(Ident(param), clazz.tpe, any = false)

      private def annotatedMethods(owner: Symbol, annot: Symbol): Scope =
        owner.info.members.filter(m => m.isMethod && !m.isBridge && m.hasAnnotation(annot))
    }
  }
}<|MERGE_RESOLUTION|>--- conflicted
+++ resolved
@@ -46,12 +46,8 @@
 
     val global: Global = ScalaJSJUnitPlugin.this.global
     import global._
-<<<<<<< HEAD
     import definitions._
     import rootMirror.getRequiredClass
-=======
-    import definitions.ObjectClass
->>>>>>> 2d1dbe3f
 
     val phaseName: String = "junit-inject"
     val runsAfter: List[String] = List("mixin")
@@ -105,108 +101,28 @@
             hasTests(sym)
           }
 
-<<<<<<< HEAD
           val bootstrappers = tree.stats.collect {
             case clDef: ClassDef if isTest(clDef.symbol) =>
               genBootstrapper(clDef.symbol.asClass)
           }
-=======
-          val newStats = (tree.stats.map(transform).iterator ++ bootstrappers).toList
-
-          treeCopy.PackageDef(tree: Tree, tree.pid, newStats)
-
-        case _ =>
+
+          val newStats = tree.stats.map(transform) ++ bootstrappers
+          treeCopy.PackageDef(tree, tree.pid, newStats)
+
+        case tree =>
           super.transform(tree)
       }
 
-      def mkBootstrapperClass(clazz: ClassDef, modDefOption: Option[ClassDef]): ClassDef = {
+      def genBootstrapper(testClass: ClassSymbol): ClassDef = {
         // Create the module and its module class, and enter them in their owner's scope
-        val bootName = newTypeName(clazz.name.toString + "$scalajs$junit$bootstrapper")
-        val (moduleSym, bootSym) = clazz.symbol.owner.newModuleAndClassSymbol(bootName, clazz.pos, 0L)
+        val (moduleSym, bootSym) = testClass.owner.newModuleAndClassSymbol(
+            newTypeName(testClass.name.toString + "$scalajs$junit$bootstrapper"),
+            testClass.pos, 0L)
         val bootInfo =
-          ClassInfoType(List(definitions.ObjectTpe, jUnitTestMetadataType), newScope, bootSym)
+          ClassInfoType(List(ObjectTpe, BootstrapperClass.toType), newScope, bootSym)
         bootSym.setInfo(bootInfo)
         moduleSym.setInfoAndEnter(bootSym.toTypeConstructor)
         bootSym.owner.info.decls.enter(bootSym)
-        bootSym.sourceModule.info
-
-        // Generate the Trees of the members
-        val constructorDef = genConstructor(bootSym)
-        val getJUnitMetadataDef = mkGetJUnitMetadataDef(clazz.symbol,
-            modDefOption.map(_.symbol))
-        val newInstanceDef = genNewInstanceDef(clazz.symbol, bootSym)
-        val invokeJUnitMethodDef = {
-          val annotatedMethods = modDefOption.fold(List.empty[MethodSymbol]) { mod =>
-            jUnitAnnotatedMethods(mod.symbol.asClass)
-          }
-          mkInvokeJUnitMethodOnModuleDef(annotatedMethods, bootSym,
-              modDefOption.map(_.symbol))
-        }
-        val invokeJUnitMethodOnInstanceDef = {
-          val annotatedMethods = jUnitAnnotatedMethods(clazz.symbol.asClass)
-          mkInvokeJUnitMethodOnInstanceDef(annotatedMethods, bootSym,
-              clazz.symbol)
-        }
-
-        // Enter the member symbols into the module class' scope
-        val decls = bootSym.info.decls
-        decls.enter(getJUnitMetadataDef.symbol)
-        decls.enter(newInstanceDef.symbol)
-        decls.enter(invokeJUnitMethodDef.symbol)
-        decls.enter(invokeJUnitMethodOnInstanceDef.symbol)
-
-        // Build the ClassDef
-        val bootBody = {
-          List(constructorDef, getJUnitMetadataDef, newInstanceDef,
-              invokeJUnitMethodDef, invokeJUnitMethodOnInstanceDef)
-        }
-        val bootParents = List(
-          TypeTree(definitions.ObjectTpe),
-          TypeTree(jUnitTestMetadataType)
-        )
-        val bootImpl =
-          treeCopy.Template(clazz.impl, bootParents, clazz.impl.self, bootBody)
-
-        val bootClazz = gen.mkClassDef(Modifiers(Flags.MODULE),
-            bootName, Nil, bootImpl)
-        bootClazz.setSymbol(bootSym)
->>>>>>> 2d1dbe3f
-
-          val newStats = tree.stats.map(transform) ++ bootstrappers
-          treeCopy.PackageDef(tree, tree.pid, newStats)
-
-        case tree =>
-          super.transform(tree)
-      }
-
-<<<<<<< HEAD
-      def genBootstrapper(testClass: ClassSymbol): ClassDef = {
-        val bootSym = testClass.owner.newModuleClass(
-            newTypeName(testClass.name.toString + "$scalajs$junit$bootstrapper"))
-=======
-      private def genConstructor(owner: ClassSymbol): DefDef = {
-        /* The constructor body must be a Block in order not to freak out the
-         * JVM back-end.
-         */
-        val rhs = Block(gen.mkMethodCall(
-            Super(owner, tpnme.EMPTY), ObjectClass.primaryConstructor, Nil, Nil))
-
-        val sym = owner.newClassConstructor(NoPosition)
-        sym.setInfoAndEnter(MethodType(Nil, owner.tpe))
-        typer.typedDefDef(newDefDef(sym, rhs)())
-      }
-
-      def jUnitAnnotatedMethods(sym: Symbol): List[MethodSymbol] = {
-        sym.selfType.members.collect {
-          case m: MethodSymbol if !m.isBridge && hasJUnitMethodAnnotation(m) => m
-        }.toList
-      }
->>>>>>> 2d1dbe3f
-
-        val bootInfo =
-          ClassInfoType(List(ObjectTpe, BootstrapperClass.toType), newScope, bootSym)
-
-        bootSym.setInfo(bootInfo)
 
         val testMethods = annotatedMethods(testClass, JUnitAnnots.Test)
 
@@ -225,8 +141,11 @@
       }
 
       private def genConstructor(owner: ClassSymbol): DefDef = {
-        val rhs = gen.mkMethodCall(
-            Super(owner, tpnme.EMPTY), ObjectClass.primaryConstructor, Nil, Nil)
+        /* The constructor body must be a Block in order not to freak out the
+         * JVM back-end.
+         */
+        val rhs = Block(gen.mkMethodCall(
+            Super(owner, tpnme.EMPTY), ObjectClass.primaryConstructor, Nil, Nil))
 
         val sym = owner.newClassConstructor(NoPosition)
         sym.setInfoAndEnter(MethodType(Nil, owner.tpe))
