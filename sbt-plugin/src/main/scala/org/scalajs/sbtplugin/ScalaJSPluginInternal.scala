--- conflicted
+++ resolved
@@ -300,8 +300,7 @@
       dispatchSettingKeySettings(scalaJSLinker) ++
       dispatchSettingKeySettings(usesScalaJSLinkerTag)
   ) ++ (
-      Seq(fastOptJS, fullOptJS, packageScalaJSLauncherInternal,
-          packageJSDependencies, packageMinifiedJSDependencies).map { key =>
+      Seq(fastOptJS, fullOptJS).map { key =>
         moduleName in key := {
           val configSuffix = configuration.value match {
             case Compile => ""
@@ -477,13 +476,6 @@
 
   private val scalaJSTestBuildSettings = (
       scalaJSConfigSettings
-<<<<<<< HEAD
-  ) ++ (
-      Seq(fastOptJS, fullOptJS) map { packageJSTask =>
-        moduleName in packageJSTask := moduleName.value + "-test"
-      }
-=======
->>>>>>> bb3f23eb
   )
 
   private val scalaJSTestHtmlSettings = Seq(
@@ -492,8 +484,9 @@
           case Stage.FastOpt => "fastopt"
           case Stage.FullOpt => "opt"
         }
+        val config = configuration.value.name
         ((crossTarget in testHtml).value /
-            ((moduleName in testHtml).value + s"-$stageSuffix-test.html"))
+            ((moduleName in testHtml).value + s"-$stageSuffix-$config.html"))
       },
 
       testHtml := {
@@ -511,44 +504,10 @@
               td.explicitlySpecified, td.selectors)
         }
 
-<<<<<<< HEAD
         HTMLRunnerBuilder.writeToFile(output, title, jsFiles,
             frameworkImplClassNames, taskDefs.toList)
 
         log.info(s"Wrote HTML test runner. Point your browser to ${output.toURI}")
-=======
-  val scalaJSTestHtmlSettings = Seq(
-      artifactPath in testHtmlFastOpt := {
-        val config = configuration.value.name
-        ((crossTarget in testHtmlFastOpt).value /
-            ((moduleName in testHtmlFastOpt).value + s"-fastopt-$config.html"))
-      },
-      artifactPath in testHtmlFullOpt := {
-        val config = configuration.value.name
-        ((crossTarget in testHtmlFullOpt).value /
-            ((moduleName in testHtmlFullOpt).value + s"-opt-$config.html"))
-      }
-  ) ++ (
-      scalaJSTestHtmlTaskSettings(testHtmlFastOpt, fastOptJS,
-          packageJSDependencies) ++
-      scalaJSTestHtmlTaskSettings(testHtmlFullOpt, fullOptJS,
-          packageMinifiedJSDependencies)
-  )
-
-  val scalaJSTestSettings = (
-      scalaJSTestBuildSettings ++
-      scalaJSRunSettings ++
-      scalaJSTestFrameworkSettings ++
-      scalaJSTestHtmlSettings
-  ) ++ Seq(
-      /* Always default to false for scalaJSUseMainModuleInitializer and
-       * persistLauncher in testing configurations, even if it is true in the
-       * Global configuration scope.
-       */
-      scalaJSUseMainModuleInitializer := false,
-      persistLauncherInternal := false
-  )
->>>>>>> bb3f23eb
 
         Attributed.blank(output)
       }
@@ -558,6 +517,11 @@
       scalaJSTestBuildSettings ++
       scalaJSTestFrameworkSettings ++
       scalaJSTestHtmlSettings
+  ) ++ Seq(
+      /* Always default to false for scalaJSUseMainModuleInitializer in testing
+       * configurations, even if it is true in the Global configuration scope.
+       */
+      scalaJSUseMainModuleInitializer := false
   )
 
   private val scalaJSProjectBaseSettings = Seq(
@@ -568,38 +532,6 @@
           .withParallel(DefaultParallelLinker)
       },
 
-<<<<<<< HEAD
-=======
-      relativeSourceMaps := false,
-      persistLauncherInternal := false,
-
-      emitSourceMaps := scalaJSLinkerConfig.value.sourceMap,
-
-      scalaJSOutputWrapperInternal :=
-        scalaJSLinkerConfig.value.customOutputWrapper,
-
-      scalaJSOptimizerOptions := {
-        val config = scalaJSLinkerConfig.value
-        OptimizerOptions()
-          .withBypassLinkingErrorsInternal(config.bypassLinkingErrors)
-          .withParallel(config.parallel)
-          .withBatchMode(config.batchMode)
-          .withDisableOptimizer(!config.optimizer)
-          .withPrettyPrintFullOptJS(config.prettyPrint)
-          .withCheckScalaJSIR(config.checkIR)
-          .withUseClosureCompiler(config.closureCompiler)
-      },
-
-      jsDependencies := Seq(),
-      jsDependencyFilter := identity,
-      jsManifestFilter := identity,
-
-      scalaJSSemantics := scalaJSLinkerConfig.value.semantics,
-      scalaJSOutputMode := scalaJSLinkerConfig.value.outputMode,
-      scalaJSModuleKind := scalaJSLinkerConfig.value.moduleKind,
-      checkScalaJSSemantics := true,
-
->>>>>>> bb3f23eb
       scalaJSModuleInitializers := Seq(),
       scalaJSUseMainModuleInitializer := false,
 
@@ -610,34 +542,6 @@
       // Do not inherit jsExecutionFiles in Test from Compile
       jsExecutionFiles in Test := jsExecutionFiles.value,
 
-<<<<<<< HEAD
-      clean := {
-        // have clean reset incremental linker state
-        val _ = clean.value
-        (scalaJSLinker in (Compile, fastOptJS)).value.clear()
-        (scalaJSLinker in (Test, fastOptJS)).value.clear()
-        (scalaJSLinker in (Compile, fullOptJS)).value.clear()
-        (scalaJSLinker in (Test, fullOptJS)).value.clear()
-        ()
-      },
-
-=======
-      /* Depend on jetty artifacts in dummy configuration to be able to inject
-       * them into the PhantomJS runner if necessary.
-       * See scalaJSPhantomJSClassLoader
-       */
-      ivyConfigurations += PhantomJSJetty,
-      libraryDependencies ++= phantomJSJettyModules.map(_ % "phantom-js-jetty"),
-      scalaJSPhantomJSClassLoader := {
-        val report = update.value
-        val jars = report.select(configurationFilter("phantom-js-jetty"))
-
-        val jettyLoader =
-          new URLClassLoader(jars.map(_.toURI.toURL).toArray, null)
-
-        new PhantomJettyClassLoader(jettyLoader, getClass.getClassLoader)
-      },
->>>>>>> bb3f23eb
       scalaJSJavaSystemProperties := Map.empty,
 
       // you will need the Scala.js compiler plugin
