--- conflicted
+++ resolved
@@ -2308,7 +2308,6 @@
       }
     }
 
-<<<<<<< HEAD
     private def transformLabelIdent(ident: Ident): js.Ident =
       js.Ident(ident.name, ident.originalName)(ident.pos)
 
@@ -2321,17 +2320,6 @@
     private def transformGlobalVarIdent(ident: Ident): js.Ident = {
       referenceGlobalName(ident.name)
       js.Ident(ident.name, ident.originalName)(ident.pos)
-    }
-
-    def genClassDataOf(cls: ReferenceType)(implicit pos: Position): js.Tree = {
-      cls match {
-        case ClassType(className) =>
-          envField("d", className)
-        case ArrayType(base, dims) =>
-          (1 to dims).foldLeft[js.Tree](envField("d", base)) { (prev, _) =>
-            js.Apply(js.DotSelect(prev, js.Ident("getArrayOf")), Nil)
-          }
-      }
     }
 
     /* In FunctionEmitter, we must always keep all global var names, not only
@@ -2343,8 +2331,6 @@
           keepOnlyDangerousVarNames = false)
     }
 
-=======
->>>>>>> d5d1fbe5
     private def genFround(arg: js.Tree)(implicit pos: Position): js.Tree = {
       genCallHelper("fround", arg)
     }
