--- conflicted
+++ resolved
@@ -195,79 +195,43 @@
 
   "test-suite-ecma-script6": '''
     setJavaVersion $java
-<<<<<<< HEAD
-    npm install &&
-    sbtretry 'set scalaJSLinkerConfig in $testSuite ~= (_.withOutputMode(OutputMode.ECMAScript6))' \
-        'set jsEnv in $testSuite := new org.scalajs.jsenv.nodejs.NodeJSEnv(org.scalajs.jsenv.nodejs.NodeJSEnv.Config().withSourceMap(false))' \
-        ++$scala $testSuite/test \
-        $testSuite/clean &&
-    sbtretry 'set scalaJSLinkerConfig in $testSuite ~= (_.withOutputMode(OutputMode.ECMAScript6))' \
-=======
-    sbtretry 'set scalaJSLinkerConfig in $testSuite ~= (_.withESFeatures(_.withUseECMAScript2015(true)))' \
-        'set jsEnv in $testSuite := new org.scalajs.jsenv.nodejs.NodeJSEnv(org.scalajs.jsenv.nodejs.NodeJSEnv.Config().withSourceMap(false))' \
-        ++$scala $testSuite/test \
-        $testSuite/clean &&
-    sbtretry 'set scalaJSLinkerConfig in $testSuite ~= (_.withESFeatures(_.withUseECMAScript2015(true)))' \
-        'set jsEnv in noIrCheckTest := new org.scalajs.jsenv.nodejs.NodeJSEnv(org.scalajs.jsenv.nodejs.NodeJSEnv.Config().withSourceMap(false))' \
-        ++$scala noIrCheckTest/test \
-        noIrCheckTest/clean &&
-    sbtretry 'set scalaJSLinkerConfig in $testSuite ~= (_.withESFeatures(_.withUseECMAScript2015(true)))' \
->>>>>>> 4828e8f8
-        'set jsEnv in $testSuite := new org.scalajs.jsenv.nodejs.NodeJSEnv(org.scalajs.jsenv.nodejs.NodeJSEnv.Config().withSourceMap(false))' \
-        'set scalaJSLinkerConfig in $testSuite ~= (_.withOptimizer(false))' \
-        ++$scala $testSuite/test \
-        $testSuite/clean &&
-<<<<<<< HEAD
-    sbtretry 'set scalaJSLinkerConfig in $testSuite ~= (_.withOutputMode(OutputMode.ECMAScript6))' \
-=======
-    sbtretry 'set scalaJSLinkerConfig in $testSuite ~= (_.withESFeatures(_.withUseECMAScript2015(true)))' \
->>>>>>> 4828e8f8
+    npm install &&
+    sbtretry 'set scalaJSLinkerConfig in $testSuite ~= (_.withESFeatures(_.withUseECMAScript2015(true)))' \
+        'set jsEnv in $testSuite := new org.scalajs.jsenv.nodejs.NodeJSEnv(org.scalajs.jsenv.nodejs.NodeJSEnv.Config().withSourceMap(false))' \
+        ++$scala $testSuite/test \
+        $testSuite/clean &&
+    sbtretry 'set scalaJSLinkerConfig in $testSuite ~= (_.withESFeatures(_.withUseECMAScript2015(true)))' \
+        'set jsEnv in $testSuite := new org.scalajs.jsenv.nodejs.NodeJSEnv(org.scalajs.jsenv.nodejs.NodeJSEnv.Config().withSourceMap(false))' \
+        'set scalaJSLinkerConfig in $testSuite ~= (_.withOptimizer(false))' \
+        ++$scala $testSuite/test \
+        $testSuite/clean &&
+    sbtretry 'set scalaJSLinkerConfig in $testSuite ~= (_.withESFeatures(_.withUseECMAScript2015(true)))' \
         'set jsEnv in $testSuite := new org.scalajs.jsenv.nodejs.NodeJSEnv(org.scalajs.jsenv.nodejs.NodeJSEnv.Config().withSourceMap(false))' \
         'set scalaJSLinkerConfig in $testSuite ~= makeCompliant' \
         ++$scala $testSuite/test \
         $testSuite/clean &&
-<<<<<<< HEAD
-    sbtretry 'set scalaJSLinkerConfig in $testSuite ~= (_.withOutputMode(OutputMode.ECMAScript6))' \
-=======
-    sbtretry 'set scalaJSLinkerConfig in $testSuite ~= (_.withESFeatures(_.withUseECMAScript2015(true)))' \
->>>>>>> 4828e8f8
+    sbtretry 'set scalaJSLinkerConfig in $testSuite ~= (_.withESFeatures(_.withUseECMAScript2015(true)))' \
         'set jsEnv in $testSuite := new org.scalajs.jsenv.nodejs.NodeJSEnv(org.scalajs.jsenv.nodejs.NodeJSEnv.Config().withSourceMap(false))' \
         'set scalaJSLinkerConfig in $testSuite ~= makeCompliant' \
         'set scalaJSLinkerConfig in $testSuite ~= (_.withOptimizer(false))' \
         ++$scala $testSuite/test \
         $testSuite/clean &&
-<<<<<<< HEAD
-    sbtretry 'set scalaJSLinkerConfig in $testSuite ~= (_.withOutputMode(OutputMode.ECMAScript6))' \
-=======
-    sbtretry 'set scalaJSLinkerConfig in $testSuite ~= (_.withESFeatures(_.withUseECMAScript2015(true)))' \
->>>>>>> 4828e8f8
-        'set jsEnv in $testSuite := new org.scalajs.jsenv.nodejs.NodeJSEnv(org.scalajs.jsenv.nodejs.NodeJSEnv.Config().withSourceMap(false))' \
-        'set scalaJSStage in Global := FullOptStage' \
-        ++$scala $testSuite/test \
-        $testSuite/clean &&
-<<<<<<< HEAD
-    sbtretry 'set scalaJSLinkerConfig in $testSuite ~= (_.withOutputMode(OutputMode.ECMAScript6))' \
-=======
-    sbtretry 'set scalaJSLinkerConfig in $testSuite ~= (_.withESFeatures(_.withUseECMAScript2015(true)))' \
->>>>>>> 4828e8f8
-        'set jsEnv in $testSuite := new org.scalajs.jsenv.nodejs.NodeJSEnv(org.scalajs.jsenv.nodejs.NodeJSEnv.Config().withSourceMap(false))' \
-        'set scalaJSStage in Global := FullOptStage' \
-        'set scalaJSLinkerConfig in $testSuite ~= (_.withOptimizer(false))' \
-        ++$scala $testSuite/test \
-        $testSuite/clean &&
-<<<<<<< HEAD
-    sbtretry 'set scalaJSLinkerConfig in $testSuite ~= (_.withOutputMode(OutputMode.ECMAScript6))' \
-=======
-    sbtretry 'set scalaJSLinkerConfig in $testSuite ~= (_.withESFeatures(_.withUseECMAScript2015(true)))' \
->>>>>>> 4828e8f8
+    sbtretry 'set scalaJSLinkerConfig in $testSuite ~= (_.withESFeatures(_.withUseECMAScript2015(true)))' \
+        'set jsEnv in $testSuite := new org.scalajs.jsenv.nodejs.NodeJSEnv(org.scalajs.jsenv.nodejs.NodeJSEnv.Config().withSourceMap(false))' \
+        'set scalaJSStage in Global := FullOptStage' \
+        ++$scala $testSuite/test \
+        $testSuite/clean &&
+    sbtretry 'set scalaJSLinkerConfig in $testSuite ~= (_.withESFeatures(_.withUseECMAScript2015(true)))' \
+        'set jsEnv in $testSuite := new org.scalajs.jsenv.nodejs.NodeJSEnv(org.scalajs.jsenv.nodejs.NodeJSEnv.Config().withSourceMap(false))' \
+        'set scalaJSStage in Global := FullOptStage' \
+        'set scalaJSLinkerConfig in $testSuite ~= (_.withOptimizer(false))' \
+        ++$scala $testSuite/test \
+        $testSuite/clean &&
+    sbtretry 'set scalaJSLinkerConfig in $testSuite ~= (_.withESFeatures(_.withUseECMAScript2015(true)))' \
         'set jsEnv in $testSuite := new org.scalajs.jsenv.nodejs.NodeJSEnv(org.scalajs.jsenv.nodejs.NodeJSEnv.Config().withSourceMap(false))' \
         'set scalaJSLinkerConfig in $testSuite ~= (_.withModuleKind(ModuleKind.CommonJSModule))' \
         ++$scala $testSuite/test &&
-<<<<<<< HEAD
-    sbtretry 'set scalaJSLinkerConfig in $testSuite ~= (_.withOutputMode(OutputMode.ECMAScript6))' \
-=======
-    sbtretry 'set scalaJSLinkerConfig in $testSuite ~= (_.withESFeatures(_.withUseECMAScript2015(true)))' \
->>>>>>> 4828e8f8
+    sbtretry 'set scalaJSLinkerConfig in $testSuite ~= (_.withESFeatures(_.withUseECMAScript2015(true)))' \
         'set jsEnv in $testSuite := new org.scalajs.jsenv.nodejs.NodeJSEnv(org.scalajs.jsenv.nodejs.NodeJSEnv.Config().withSourceMap(false))' \
         'set scalaJSLinkerConfig in $testSuite ~= (_.withModuleKind(ModuleKind.CommonJSModule))' \
         'set scalaJSStage in Global := FullOptStage' \
