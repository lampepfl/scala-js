--- conflicted
+++ resolved
@@ -58,8 +58,12 @@
       val jsDOMCode = {
         s"""
            |(function () {
-<<<<<<< HEAD
-           |  const jsdom = require("jsdom");
+           |  var jsdom;
+           |  try {
+           |    jsdom = require("jsdom/lib/old-api.js"); // jsdom >= 10.x
+           |  } catch (e) {
+           |    jsdom = require("jsdom"); // jsdom <= 9.x
+           |  }
            |
            |  var virtualConsole = jsdom.createVirtualConsole()
            |    .sendTo(console, { omitJsdomErrors: true });
@@ -74,16 +78,6 @@
            |    // Throw the error anew to make sure the whole execution fails
            |    throw error;
            |  });
-=======
-           |  var jsdom;
-           |  try {
-           |    jsdom = require("jsdom/lib/old-api.js"); // jsdom >= 10.x
-           |  } catch (e) {
-           |    jsdom = require("jsdom"); // jsdom <= 9.x
-           |  }
-           |
-           |  var windowKeys = [];
->>>>>>> 85e3264f
            |
            |  jsdom.env({
            |    html: "",
