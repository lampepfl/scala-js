--- conflicted
+++ resolved
@@ -256,23 +256,12 @@
         }
       } else if (segment == "" && inIdx != inLen) {
         // remove empty segments not at end of path
-<<<<<<< HEAD
-        loop(xs, resRev)
-      case ".." :: xs if okToDropFrom(resRev) =>
-        // Remove preceding non-".." segment
-        loop(xs, resRev.tail)
-      case x :: xs =>
-        loop(xs, x :: resRev)
-      case Nil =>
-        resRev.reverse
-=======
         // do not increment outIdx
       } else {
         // keep the segment
         segments(outIdx) = segment
         outIdx += 1
       }
->>>>>>> f8a98175
     }
 
     // Truncate `segments` at `outIdx`
