--- conflicted
+++ resolved
@@ -311,15 +311,14 @@
                 unexpectedMutatedFields  := mutable.Set.empty,
                 generatedSAMWrapperCount := new VarBox(0)
             ) {
-<<<<<<< HEAD
               try {
                 val tree = if (isJSType(sym)) {
-                  assert(!isRawJSFunctionDef(sym),
-                      s"Raw JS function def should have been recorded: $cd")
-                  if (!sym.isTraitOrInterface && isNonNativeJSClass(sym))
+                  if (!sym.isTraitOrInterface && isNonNativeJSClass(sym) &&
+                      !isRawJSFunctionDef(sym)) {
                     genNonNativeJSClass(cd)
-                  else
+                  } else {
                     genRawJSClassData(cd)
+                  }
                 } else if (sym.isTraitOrInterface) {
                   genInterface(cd)
                 } else if (sym.isImplClass) {
@@ -327,22 +326,6 @@
                 } else {
                   genClass(cd)
                 }
-=======
-              val tree = if (isRawJSType(sym.tpe)) {
-                if (!sym.isTraitOrInterface && isScalaJSDefinedJSClass(sym) &&
-                    !isRawJSFunctionDef(sym)) {
-                  genScalaJSDefinedJSClass(cd)
-                } else {
-                  genRawJSClassData(cd)
-                }
-              } else if (sym.isTraitOrInterface) {
-                genInterface(cd)
-              } else if (sym.isImplClass) {
-                genImplClass(cd)
-              } else {
-                genClass(cd)
-              }
->>>>>>> 6b1fa949
 
                 generatedClasses += ((sym, None, tree))
               } catch {
@@ -834,13 +817,7 @@
       val superClass =
         if (sym.isTraitOrInterface) None
         else Some(encodeClassFullNameIdent(sym.superClass))
-<<<<<<< HEAD
       val jsNativeLoadSpec = jsNativeLoadSpecOfOption(sym)
-=======
-      val jsNativeLoadSpec =
-        if (kind == ClassKind.AbstractJSType) None
-        else Some(jsNativeLoadSpecOf(sym))
->>>>>>> 6b1fa949
 
       js.ClassDef(classIdent, kind, None, superClass,
           genClassInterfaces(sym, forJSClass = true), None, jsNativeLoadSpec,
